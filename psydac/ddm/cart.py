--- conflicted
+++ resolved
@@ -636,19 +636,11 @@
 
         comm.Barrier()
 
-<<<<<<< HEAD
     def update_assembly_ghost_regions( self, array ):
         """
         Update ghost regions after the assembly algorithm in a numpy array with dimensions compatible with
         CartDecomposition (and coeff_shape) provided at initialization.
-=======
-    def update_ghost_regions_all_directions_non_blocking( self, array, disp ):
-
-        """
-        Update ghost regions for all directions in a numpy array with dimensions compatible with
-        CartDecomposition (and coeff_shape) provided at initialization
-        using non blocking communications.
->>>>>>> 5500ed16
+
 
         Parameters
         ----------
@@ -658,34 +650,22 @@
 
         """
 
-<<<<<<< HEAD
         assert isinstance( array, np.ndarray )
-=======
-
-
-        assert isinstance( array, np.ndarray )
-        assert disp in [-1,1]
->>>>>>> 5500ed16
+
 
         # Shortcuts
         cart = self._cart
         comm = self._comm
-<<<<<<< HEAD
         ndim = cart.ndim
-=======
->>>>>>> 5500ed16
+
 
         # Choose non-negative invertible function tag(disp) >= 0
         # NOTES:
         #   . different values of disp must return different tags!
         #   . tag at receiver must match message tag at sender
-<<<<<<< HEAD
         tag = lambda disp: 42+disp
 
         # Requests' handles
-
-        recv_requests = []
-        send_requests = []
 
         disps = [1 if P else -1 for P in cart.periods]
         for direction in range( ndim ):
@@ -723,13 +703,28 @@
                 array[idx_to] += array[idx_from]
 
         comm.Barrier()
-=======
+
+    def update_ghost_regions_all_directions_non_blocking( self, array, disp ):
+
+        """
+        Update ghost regions for all directions in a numpy array with dimensions compatible with
+        CartDecomposition (and coeff_shape) provided at initialization
+        using non blocking communications.
+        """
+   
+        assert isinstance( array, np.ndarray )
+        assert disp in [-1,1]
+  
+        # Shortcuts
+        cart = self._cart
+        comm = self._comm
+        ndim = cart.ndim
+ 
         tag = lambda disp: 42+disp*(direction+1)
 
         # Requests' handles
         requests = []
-
-        for direction in range(cart._ndims):
+        for direction in range(ndim):
             # Start sending data (MPI_ISEND)
             info     = cart.get_shift_info( direction, disp )
             send_typ = self.get_send_type ( direction, disp )
@@ -737,7 +732,6 @@
             send_req = comm.Isend( send_buf, info['rank_dest'], tag(disp) )
             requests.append( send_req )
 
-
             # Start receiving data (MPI_IRECV)
             info     = cart.get_shift_info( direction, disp )
             recv_typ = self.get_recv_type ( direction, disp )
@@ -748,7 +742,6 @@
             # Wait for end of data exchange (MPI_WAITALL)
             MPI.Request.Waitall( requests )
 
->>>>>>> 5500ed16
     #---------------------------------------------------------------------------
     # Private methods
     #---------------------------------------------------------------------------
