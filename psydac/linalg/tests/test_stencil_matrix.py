--- conflicted
+++ resolved
@@ -1571,7 +1571,12 @@
     # Check data in 1D array
     assert np.allclose( ya, ya_exact, rtol=1e-13, atol=1e-13 )
 
-<<<<<<< HEAD
+    # tests for backend propagation
+    assert M.backend is backend
+    assert M.T.backend is M.backend
+    assert (M+M).backend is M.backend
+    assert (2*M).backend is M.backend
+
 @pytest.mark.parametrize( 'n1', [ 8,21] )
 @pytest.mark.parametrize( 'n2', [13,32] )
 @pytest.mark.parametrize( 'p1', [1,3] )
@@ -1627,13 +1632,6 @@
     y.update_ghost_regions()
 
     # no more assertions here
-=======
-    # tests for backend propagation
-    assert M.backend is backend
-    assert M.T.backend is M.backend
-    assert (M+M).backend is M.backend
-    assert (2*M).backend is M.backend
->>>>>>> aba63ca8
 
 #===============================================================================
 # SCRIPT FUNCTIONALITY
