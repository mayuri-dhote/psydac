# -*- coding: UTF-8 -*-
#! /usr/bin/python

import sys
import os
from setuptools import find_packages
from numpy.distutils.core import setup
from numpy.distutils.core import Extension
import spl

NAME    = 'spl'
VERSION = spl.__version__
AUTHOR  = 'Ahmed Ratnani, Jalal Lakhlili, Yaman Güçlü'
<<<<<<< HEAD
EMAIL   = 'ahr@ipp.mpg.de, ljala@ipp.mpg.de, yaman.guclu@ipp.mpg.de'
URL     = 'http://www.ahmed.ratnani.org/'
DESCR   = 'Python package for BSplines/NURBS.'
KEYWORDS = ['FEM', 'IGA', 'BSplines', 'CAD']
=======
EMAIL   = 'ratnaniahmed@gmail.com'
URL     = 'http://www.ahmed.ratnani.org/'
DESCR   = 'Python package for BSplines/NURBS.'
KEYWORDS = ['FEM', 'IGA', 'BSplines']
>>>>>>> da6d80ee
LICENSE = "LICENSE.txt"

setup_args = dict(
    name             = NAME,
    version          = VERSION,
    description      = DESCR,
    long_description = open('README.rst').read(),
    author           = AUTHOR,
    author_email     = EMAIL,
    license          = LICENSE,
    keywords         = KEYWORDS,
    url              = URL,
#    download_url     = URL+'/get/default.tar.gz',
)

# ...
packages = find_packages(exclude=["*.tests", "*.tests.*", "tests.*", "tests"])
# ...

# ...
install_requires = ['numpy', 'scipy']
dependency_links = []
# ...

# ...
if 'FORTRAN_INSTALL_DIR' in os.environ:
    FORTRAN_INSTALL_DIR = os.environ['FORTRAN_INSTALL_DIR']
else:
    FORTRAN_INSTALL_DIR = os.path.join(
        os.path.dirname(__file__),
        os.path.abspath( os.path.pardir ),
        'usr'
    )
# ...

# ...
library_dirs = [os.path.join(FORTRAN_INSTALL_DIR,"lib")]
libraries = ["spl"]
libraries = libraries[::-1]  # must reverse the order for linking

include_dirs = []
for lib in libraries:
    include_dirs.append(os.path.join(os.path.join(FORTRAN_INSTALL_DIR, "include"), lib))
# ...

# ... bspline extension
bspline_ext = Extension(name    = 'spl.core.bsp',      \
                        sources = ['spl/core/bsp.pyf', \
                                   'spl/core/bsp.F90'],\
                        f2py_options = ['--quiet'],    \
                        include_dirs = include_dirs,   \
                        library_dirs = library_dirs,   \
                        libraries    = libraries,      )


ext_modules  = [bspline_ext]
# ...

# ...
def setup_package():
    setup(packages=packages, \
          ext_modules=ext_modules, \
          install_requires=install_requires, \
          include_package_data=True, \
          zip_safe=True, \
          dependency_links=dependency_links, \
          **setup_args)
# ....
# ..................................................................................
if __name__ == "__main__":
    setup_package()<|MERGE_RESOLUTION|>--- conflicted
+++ resolved
@@ -11,17 +11,10 @@
 NAME    = 'spl'
 VERSION = spl.__version__
 AUTHOR  = 'Ahmed Ratnani, Jalal Lakhlili, Yaman Güçlü'
-<<<<<<< HEAD
-EMAIL   = 'ahr@ipp.mpg.de, ljala@ipp.mpg.de, yaman.guclu@ipp.mpg.de'
-URL     = 'http://www.ahmed.ratnani.org/'
-DESCR   = 'Python package for BSplines/NURBS.'
-KEYWORDS = ['FEM', 'IGA', 'BSplines', 'CAD']
-=======
 EMAIL   = 'ratnaniahmed@gmail.com'
-URL     = 'http://www.ahmed.ratnani.org/'
-DESCR   = 'Python package for BSplines/NURBS.'
+URL     = 'http://www.ahmed.ratnani.org'
+DESCR   = 'Python package for BSplines/NURBS'
 KEYWORDS = ['FEM', 'IGA', 'BSplines']
->>>>>>> da6d80ee
 LICENSE = "LICENSE.txt"
 
 setup_args = dict(
