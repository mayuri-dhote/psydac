--- conflicted
+++ resolved
@@ -4,15 +4,8 @@
 from spl.api import basic
 from spl.api import discretization
 from spl.api import essential_bc
-<<<<<<< HEAD
 from spl.api import fem
 from spl.api import glt
 from spl.api import grid
 from spl.api import printing
 from spl.api import settings
-=======
-from spl.api import codegen
-from spl.api import settings
-from spl.api import grid
-from spl.api import postprocessing
->>>>>>> 0b81d0b9
